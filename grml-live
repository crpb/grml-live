--- conflicted
+++ resolved
@@ -4,11 +4,7 @@
 # Authors:       grml-team (grml.org), (c) Michael Prokop <mika@grml.org>
 # Bug-Reports:   see http://grml.org/bugs/
 # License:       This file is licensed under the GPL v2 or any later version.
-<<<<<<< HEAD
 # Latest change: Fre Jän 11 09:09:02 CET 2008 [mika]
-=======
-# Latest change: Fri Jan 11 02:00:39 CET 2008 [mika]
->>>>>>> a61f253c
 ################################################################################
 
 # read configuration files, set some misc variables {{{
