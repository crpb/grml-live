#!/usr/bin/env python3
#
# This is a spaghetti-code minimal reimplementation of the FAI API surface grml-live needs,
# for building Grml Live Linux. If you have additional API surface needs, please contribute.
# Please beware that this implementation is an interim step, and we may or may not continue
# with the FAI API.
#
import argparse
import contextlib
import datetime
import os
import shutil
import subprocess
import socket
import sys
import tempfile
import traceback
from dataclasses import dataclass
from enum import StrEnum
from pathlib import Path
from threading import Event, Thread

<<<<<<< HEAD
from packages import PackageList, parse_class_packages, ClassFileParsingFailed
=======

APT_DEBUG_ACQUIRE = "Debug::Acquire::http=true"


class FaiScriptFailed(Exception):
    pass
>>>>>>> 9769d09b


class FaiScriptFailed(Exception):
    pass


class FaiAction(StrEnum):
    BOOTSTRAP = "bootstrap"
    DIRINSTALL = "dirinstall"
    SOFTUPDATE = "softupdate"
    RECONFIGURE = "reconfigure"


@dataclass
class DynamicState:
    """Holds state that can change in FAI hooks, for example by calling "skiptask"."""

    skip_tasks = set()


def now_for_log() -> str:
    return datetime.datetime.now().isoformat()


def run_x(args, check: bool = True, **kwargs):
    """Run program. Output goes to stdout/stderr."""
    # str-ify Paths, not necessary, but for readability in logs.
    args = [arg if isinstance(arg, str) else str(arg) for arg in args]
    args_str = '" "'.join(args)
    print(f'D: Running "{args_str}"', flush=True)
    return subprocess.run(args, check=check, **kwargs)


def run_chrooted(chroot_dir: Path, args, check: bool = True, **kwargs):
    """Run program with arguments in chroot chroot_dir."""
    kwargs["env"] = {
        "PATH": "/usr/sbin:/sbin:/usr/bin:/bin",
        "TERM": "dumb",
    } | kwargs.get("env", {})
    return run_x(["chroot", chroot_dir] + args, check=check, **kwargs)


def chrooted_dpkg_print_architecture(chroot_dir: Path) -> str:
    """Read dpkg --print-architecture of chroot"""
    result = run_chrooted(chroot_dir, ["dpkg", "--print-architecture"], capture_output=True)
    return result.stdout.strip().decode()


def chrooted_apt_install(chroot_dir: Path, install_list: list[str]):
    """Run apt install in chroot_dir."""
    env = {
        "DEBIAN_FRONTEND": "noninteractive",
    }
    args = ["apt", "install", "-q", "-y", "--no-install-recommends"] + install_list
    if os.environ.get("GRML_LIVE_DEBUG_APT", "") != "":
        args.insert(1, f"-o{APT_DEBUG_ACQUIRE}")
    run_chrooted(
        chroot_dir,
        args,
        env=env,
        stdin=subprocess.DEVNULL,
    )


def chrooted_debconf_set_selections(chroot_dir: Path, selections_file: Path):
    """Run debconf-set-selections in chroot_dir, piping in selections_file."""

    if not selections_file.exists():
        return

    env = {
        "DEBIAN_FRONTEND": "noninteractive",
    }
    print("I: Loading debconf selections from", selections_file)
    with selections_file.open("r") as selections_fd:
        run_chrooted(chroot_dir, ["debconf-set-selections", "-v"], env=env, stdin=selections_fd)


def run_script(chroot_dir: Path, script: Path, helper_tools_path: Path, env: dict[str, str]):
    """
    Run a FAI hook script or class script, if it exists.
    PATH will include helper_tools_path.
    Environment will include env.
    """

    if not script.exists():
        return

    env = {
        "target": str(chroot_dir),
        "ROOTCMD": f"chroot {chroot_dir!s} ",
        "PATH": str(helper_tools_path) + ":" + os.environ["PATH"],
    } | env
    print()
    print(f"I: *** Running script {script} ***")
    proc = run_x([script], check=False, env=env, stdin=subprocess.DEVNULL)
    if proc.returncode != 0:
        print(f"E: Script {script} failed with exitcode {proc.returncode} - aborting.")
        raise FaiScriptFailed()
    print(f"I: Finished script {script}.")


def run_class_scripts(conf_dir: Path, chroot_dir: Path, class_name: str, helper_tools_path: Path, env: dict[str, str]):
    print()
    print(f'I: Running "scripts" for class {class_name}...')
    print()
    scripts_dir = conf_dir / "scripts" / class_name
    for script in sorted(scripts_dir.glob("*")):
        if script.name.endswith(".dpkg-old") or script.name.endswith(".dpkg-new"):
            print(f"W: Skipping {script} due to name suffix, please delete it")
            continue
        run_script(chroot_dir, script, helper_tools_path, env)


def install_packages_for_classes(
    conf_dir: Path,
    chroot_dir: Path,
    classes: list[str],
    helper_tools_path: Path,
    hook_env: dict,
    dynamic_state: DynamicState,
):
    """Run equivalent of "instsoft" task: set debconf selections and install packages listed in package lists."""

    # debconf is not Essential. Ensure it is installed, so we can use debconf-set-selections.
    chrooted_apt_install(chroot_dir, ["debconf"])

    dpkg_architecture = chrooted_dpkg_print_architecture(chroot_dir)

    # First pass: Parse all package configs and build merged list
    class_package_lists = {}
    full_package_list = PackageList()

    for class_name in classes:
        package_list = parse_class_packages(conf_dir, class_name)
        class_package_lists[class_name] = package_list
        full_package_list.merge(package_list)

    # Show what packages will be skipped if any
    skip_packages = full_package_list.skip_list_for_arch(dpkg_architecture)
    if skip_packages:
        print(f"I: Skipping {len(skip_packages)} packages: {', '.join(sorted(skip_packages))}")

    # Second pass: Install packages and run hooks for each class
    for class_name in classes:
        chrooted_debconf_set_selections(chroot_dir, conf_dir / "debconf" / class_name)

        run_script(chroot_dir, conf_dir / "hooks" / class_name / "instsoft", helper_tools_path, hook_env)

        # Use the previously parsed package list and apply final skip rules
        package_list = class_package_lists[class_name]
        install_args = package_list.as_apt_params(restrict_to_arch=dpkg_architecture, exclude_from=full_package_list)
        if install_args:
            print(f"I: Installing packages for class {class_name}")
            chrooted_apt_install(chroot_dir, install_args)

    print()
    print("I: Installing all packages together to detect relationship errors")
    chrooted_apt_install(chroot_dir, full_package_list.as_apt_params(restrict_to_arch=dpkg_architecture))

    with (chroot_dir / "grml-live" / "log" / "install_packages.list").open("wt") as file:
        file.write("# List of packages installed by minifai\n")
        file.write("\n".join(full_package_list.list_for_arch(dpkg_architecture)))
        file.write("\n")


def show_env(log_text: str, env):
    print(f"D: Showing {log_text} ...")
    for k, v in dict(env).items():
        print(f"D: {log_text}: {k}={v}")
    print()


def do_fcopy_file(to_copy: Path, chroot_dir: Path, path: str, mode):
    dest_path = chroot_dir / path

    print(f"I: fcopy: Installing {to_copy} as {dest_path}.")
    try:
        dest_exists = bool(dest_path.lstat())
    except FileNotFoundError:
        dest_exists = False

    if dest_exists:
        print(f"W: fcopy: Destination {dest_path} already exists, removing.")
        dest_path.unlink()

    # this is probably fine, as we expect to run as root and do not support
    # different file/directory ownership.
    dest_path.parent.mkdir(exist_ok=True, parents=True)

    shutil.copyfile(to_copy, dest_path, follow_symlinks=False)
    dest_path.chmod(mode)
    os.chown(dest_path, 0, 0, follow_symlinks=False)

    return True


def do_fcopy_path(files_dir: Path, chroot_dir: Path, classes: list[str], path: str, mode: int) -> bool:
    to_copy = None
    for class_name in classes:
        class_path = files_dir / class_name / path
        if class_path.exists():
            to_copy = class_path

    if to_copy:
        do_fcopy_file(to_copy, chroot_dir, path, mode)
        return True
    else:
        return False


def do_fcopy_recursive(files_dir: Path, chroot_dir: Path, classes: list[str], path_root: str, mode: int):
    tree = {}

    for class_name in classes:
        class_files_dir = files_dir / class_name
        if not class_files_dir.exists():
            continue

        class_path_root = class_files_dir / path_root
        if not class_path_root.exists():
            continue

        files = [p.relative_to(class_files_dir) for p in class_path_root.glob("**/*") if not p.is_dir()]
        for file in files:
            tree[file] = class_name

    for path, class_name in tree.items():
        do_fcopy_file(files_dir / class_name / path, chroot_dir, path, mode)


def parse_fcopy_args(fcopy_args: list[str]) -> tuple[str, str, int, bool, bool, list[str]]:
    user = "root"
    group = "root"
    mode = 0o644
    recursive = False
    ignore_missing = False
    paths = []

    # FAI fcopy parameters:
    # -B Remove backup files with suffix .pre_fcopy.
    # -r Copy recursively (traverse down the tree). Copy all files below SOURCE.
    #    These are all subdirectory leaves in the SOURCE tree.
    #    Ignore "ignored" directories (see "-I" for details).
    # -i Ignore warnings about no matching class and non-existing source directories.
    #    These warnings will not set the exit code to 1.
    # -v verbose
    # -m user,group,mode Set user, group and mode for all copied files (mode as octal
    #    number, user and group numeric id or name). If not specified, use file
    #    file-modes or data of source file.
    # -M Use default values for user, group and mode. This is equal to -m root,root,0644

    parse_m = False
    for index, arg in enumerate(fcopy_args):
        if parse_m:
            # TODO: handle errors
            user, group, mode = arg.split(",")
            mode = int(mode, 8)
            parse_m = False
        elif arg in ["-M", "-B", "-v"]:
            # defaulted / ignored
            pass
        elif arg == "-m":
            parse_m = True
        elif arg == "-r":
            recursive = True
        elif arg == "-i":
            ignore_missing = True
        elif not arg.startswith("-"):
            paths = fcopy_args[index:]
            break
        else:
            raise ValueError(f"do_fcopy: param {arg} not understood")

    if not paths:
        raise ValueError("do_fcopy: no paths given")

    paths = [path.lstrip("/") for path in paths]

    return user, group, mode, recursive, ignore_missing, paths


def do_fcopy(conf_dir: Path, chroot_dir: Path, classes: list[str], fcopy_args: list[str]) -> int:
    try:
        user, group, mode, recursive, ignore_missing, paths = parse_fcopy_args(fcopy_args)
        if user != "root" or group != "root":
            raise ValueError("E: In fcopy, user/group must be root/root")
    except Exception as except_inst:
        print(f"E: Parsing fcopy_args {fcopy_args!r} failed: {except_inst}")
        return 1

    print(f"D: fcopy {recursive=} {ignore_missing=} {user=} {group=} {mode=} {paths=}")
    rc = 0
    files_dir = conf_dir / "files"

    if recursive:
        for path in paths:
            do_fcopy_recursive(files_dir, chroot_dir, classes, path, mode)

    else:
        for path in paths:
            found = do_fcopy_path(files_dir, chroot_dir, classes, path, mode)
            if not found and not ignore_missing:
                print(f"E: Source {path=} is missing for fcopy")
                rc = 1

    return rc


def do_skiptask(dynamic_state: DynamicState, skiptask_args: list[str]) -> int:
    if not skiptask_args:
        return 0
    print(f"I: Requesting skipping of tasks: {' '.join(skiptask_args)}")
    dynamic_state.skip_tasks.update(skiptask_args)
    return 0


def helper_socket_thread(
    tempdir: Path, conf_dir: Path, chroot_dir: Path, classes: list[str], exit_event: Event, dynamic_state: DynamicState
):
    address_family = socket.AF_UNIX
    socket_type = socket.SOCK_STREAM
    request_queue_size = 5

    listen_socket = socket.socket(address_family, socket_type)
    listen_socket.bind(f"{tempdir}/sock")
    listen_socket.listen(request_queue_size)
    listen_socket.settimeout(1)

    while not exit_event.is_set():
        try:
            request_socket, _ = listen_socket.accept()
        except TimeoutError:
            continue

        try:
            request_socket.settimeout(5 * 60)  # 5 minutes
            orig_req = request_socket.recv(4096).decode()
            req = orig_req.split("\n")
            rc = 120
            if len(req) != 2 and req[1] != "":
                print("W: socket thread: got message:", repr(orig_req))
                print("W: socket thread: no newline, message truncated?")
            else:
                req = req[0].split(" ")
                if req[0] == "fcopy":
                    rc = do_fcopy(conf_dir, chroot_dir, classes, req[1:])
                elif req[0] == "skiptask":
                    rc = do_skiptask(dynamic_state, req[1:])
                else:
                    print("W: socket thread: request not understood:", repr(orig_req))

            request_socket.send(f"{rc!s}\n".encode())
            request_socket.close()

        except Exception:
            print(f"E: {now_for_log()} helper_socket_thread caught fatal exception", flush=True)
            traceback.print_exc()
            break

    listen_socket.close()


def write_helper_tool(tools_path: Path, tool_name: str, body: str):
    with (tools_path / tool_name).open("wt") as file:
        file.write(body)
        os.fchmod(file.fileno(), 0o755)


@contextlib.contextmanager
def helper_tools(conf_dir: Path, chroot_dir: Path, classes: list[str], dynamic_state: DynamicState):
    tempdir = Path(tempfile.mkdtemp())

    write_helper_tool(
        tempdir,
        "fcopy",
        f"""#!/bin/sh
echo "D: minifai fcopy: $(date +%FT%T) requesting $@"
RC=$(echo fcopy "$@" | socat -t3600 - UNIX-CONNECT:{tempdir}/sock,forever)
if [ -z "$RC" ]; then
  echo "E: minifai fcopy: $(date +%FT%T) got no reply from server"
  exit 119
elif [ "$RC" != "0" ]; then
  echo "E: minifai fcopy: server sent error code $RC"
  exit "$RC"
fi
exit 0
""",
    )

    write_helper_tool(
        tempdir,
        "skiptask",
        f"""#!/bin/sh
echo "D: minifai skiptask: $(date +%FT%T) requesting $@"
RC=$(echo skiptask "$@" | socat -t3600 - UNIX-CONNECT:{tempdir}/sock,forever)
if [ -z "$RC" ]; then
  echo "E: minifai skiptask: $(date +%FT%T) got no reply from server"
  exit 119
elif [ "$RC" != "0" ]; then
  echo "E: minifai skiptask: server sent error code $RC"
  exit "$RC"
fi
exit 0
    """,
    )

    write_helper_tool(
        tempdir,
        "ifclass",
        f"""#!/bin/bash
haystack=:{":".join(classes)}:
if [[ ":$haystack:" = *:$1:* ]]; then
    echo "I: ifclass $1: yes."
    exit 0
else
    echo "I: ifclass $1: no."
    exit 1
fi
""",
    )

    exit_event = Event()
    thread = Thread(
        target=helper_socket_thread,
        args=(tempdir, conf_dir, chroot_dir, classes, exit_event, dynamic_state),
        daemon=False,
    )
    thread.start()
    try:
        yield tempdir
    finally:
        exit_event.set()
        thread.join()
        shutil.rmtree(tempdir, ignore_errors=True)


@contextlib.contextmanager
def policy_rcd(chroot_dir: Path):
    marker = "!MINIFAI!"
    print("I: Installing temporary policy-rc.d")
    program = chroot_dir / "usr" / "sbin" / "policy-rc.d"
    with program.open("wt") as file:
        file.write(f"#!/bin/sh\n# Installed by grml-live minifai {marker}\nexit 101\n")
        os.fchmod(file.fileno(), 0o755)

    try:
        yield
    finally:
        try:
            if marker in program.read_text():
                print(f"I: Cleaning up {program}")
                program.unlink()
            else:
                print(f"I: Not cleaning up {program} - our marker went missing")
        except:
            print(f"W: Failed cleaning up {program}")


def create_logdir(chroot_dir: Path) -> Path:
    log_dir = chroot_dir / "grml-live" / "log"
    if log_dir.exists():
        print(f"I: Deleting log directory from previous run: {log_dir}")
        shutil.rmtree(log_dir)
    print(f"I: Creating log directory: {log_dir}")
    log_dir.mkdir()

    # Create a file in there, so grml-live does not complain.
    (log_dir / "minifai").write_text("This chroot was created by grml-live minifai. Not all features are supported.\n")

    return log_dir


def parse_varfile(varfile: Path) -> dict:
    env = {}
    lines = varfile.read_text().splitlines()
    for lineno, orig_line in enumerate(lines):
        # strip off comments
        line = orig_line.split("#", 1)
        if len(line) == 2:
            line = line[0].rstrip()
        elif line[0] == "":
            line = ""
        else:
            line = line[0]

        if not line:
            continue

        line = line.split("=", 1)
        if len(line) == 2:
            k, v = line
            v = v.lstrip()
            if (v.startswith('"') and v.endswith('"')) or (v.startswith("'") and v.endswith("'")):
                v = v[1:-1]

            k = k.rstrip()
            if not k.startswith(" "):
                # TODO: should instead check if k starts with alphanumeric (or whatever is allowed)
                env[k] = v
                continue

        print(f"E: Cannot understand line {lineno} in {varfile}: {orig_line}")
        raise ClassFileParsingFailed()

    return env


def read_envvars_for_classes(conf_dir: Path, classes: list[str]) -> dict:
    """Read environment variable files"""
    env = {}

    for class_name in classes:
        varfile = conf_dir / "env" / class_name
        if varfile.exists():
            env.update(parse_varfile(varfile))

    return env


def install_base(conf_dir: Path, chroot_dir: Path, classes, debian_suite: str, mirror_url: str):
    """Install Debian base system from given mirror"""
    print(f'I: Installing Debian base system for suite "{debian_suite}" using mmdebstrap')

    # Work around APT bug: http://bugs.debian.org/1092164
    included_packages = ["netbase"]

    # Allow using https:// sources. Do this unconditionally, so sources added with
    # fcopy /etc/apt just work.
    included_packages.append("ca-certificates")

    # Find keyring to use for mmdebstrap
    keyring_dir = conf_dir / "bootstrap-keyring"
    keyring_file = None
    for class_name in classes:
        if (keyring_dir / class_name).exists():
            keyring_file = keyring_dir / class_name

    args = [
        "mmdebstrap",
        "--format=directory",
        "--variant=required",
        "--verbose",
        "--skip=check/empty",  # grml-live pre-creates directories in chroot, skip emptyness check.
        f"--keyring={keyring_file}",
        f"--include={','.join(included_packages)}",
        debian_suite,
        chroot_dir,
        mirror_url,
    ]

    if os.environ.get("GRML_LIVE_DEBUG_APT", "") != "":
        args.insert(1, f"--aptopt={APT_DEBUG_ACQUIRE}")
        args.insert(1, "--chrooted-customize-hook=rm /etc/apt/apt.conf.d/99mmdebstrap")

    run_x(args)
    # Mark most leaf packages as automatically installed, so autoremove could remove them if possible.
    run_chrooted(chroot_dir, ["apt-mark", "auto", "~i ?not(~prequired) ?not(~pimportant) ?not(~pstandard)"])


def should_skip_task(dynamic_state: DynamicState, task: str) -> bool:
    if task in dynamic_state.skip_tasks:
        print(f'I: Skipping FAI task "{task}", as dynamically requested')
        return True
    return False


def task_updatebase(chroot_dir: Path, dynamic_state: DynamicState):
    if should_skip_task(dynamic_state, "updatebase"):
        return
    run_chrooted(chroot_dir, ["apt-get", "--error-on=any", "update", "-q"])


def _run_tasks(
    conf_dir: Path, chroot_dir: Path, classes: list[str], grml_live_config: Path, fai_action: str, skip_tasks: list[str]
) -> int:
    dynamic_state = DynamicState()
    logdir = create_logdir(chroot_dir)

    do_skiptask(dynamic_state, skip_tasks)

    env = {
        "GRML_LIVE_CONFIG": str(grml_live_config),
        "LOGDIR": str(logdir),
    } | read_envvars_for_classes(conf_dir, classes)
    show_env("Merged class variables", env)

    with helper_tools(conf_dir, chroot_dir, classes, dynamic_state) as helper_tools_path:
        hook_env = env | {"FAI_ACTION": fai_action}
        for class_name in classes:
            run_script(chroot_dir, conf_dir / "hooks" / class_name / "updatebase", helper_tools_path, hook_env)

        with policy_rcd(chroot_dir):
            task_updatebase(chroot_dir, dynamic_state)

            if not should_skip_task(dynamic_state, "instsoft"):
                install_packages_for_classes(conf_dir, chroot_dir, classes, helper_tools_path, hook_env, dynamic_state)

        if not should_skip_task(dynamic_state, "configure"):
            for class_name in classes:
                run_class_scripts(conf_dir, chroot_dir, class_name, helper_tools_path, env)

    return 0


def create_argparser() -> argparse.ArgumentParser:
    parser = argparse.ArgumentParser()
    # path to fai classes, scripts, ...
    parser.add_argument("config", type=Path)
    parser.add_argument("classes")
    parser.add_argument(
        "action",
        choices=[value.value for value in FaiAction.__members__.values()],
        metavar="ACTION",
        help="FAI action to execute (choices: %(choices)s)",
    )
    parser.add_argument("chroot_dir", type=Path)
    parser.add_argument("grml_live_config", type=Path)
    parser.add_argument("debian_suite", type=str)
    parser.add_argument("mirror_url", type=str)
    return parser


def main(program_name: str, argv: list[str]) -> int:
    print(f"I: {program_name} started with {argv=}")
    args = create_argparser().parse_args(argv)
    print(f"I: {program_name} parsed args: {args}")
    classes = args.classes.split(",")
    print(f"I: Using classes: {classes}")
    conf_dir = args.config.absolute()
    print(f"I: Using conf_dir: {conf_dir}")
    chroot_dir: Path = args.chroot_dir.absolute()
    print(f"I: Using chroot_dir: {args.chroot_dir}")

    if not conf_dir.exists():
        raise ValueError(f"Config directory {conf_dir} does not exist")
    if not chroot_dir.exists():
        raise ValueError(f"Chroot directory {chroot_dir} does not exist")

    try:
        if args.action == FaiAction.BOOTSTRAP:
            install_base(conf_dir, chroot_dir, classes, args.debian_suite, args.mirror_url)
            rc = _run_tasks(conf_dir, chroot_dir, classes, args.grml_live_config, args.action, ["configure"])
        elif args.action == FaiAction.DIRINSTALL:
            install_base(conf_dir, chroot_dir, classes, args.debian_suite, args.mirror_url)
            rc = _run_tasks(conf_dir, chroot_dir, classes, args.grml_live_config, args.action, [])
        elif args.action == FaiAction.SOFTUPDATE:
            rc = _run_tasks(conf_dir, chroot_dir, classes, args.grml_live_config, args.action, [])
        elif args.action == FaiAction.RECONFIGURE:
            rc = _run_tasks(
                conf_dir, chroot_dir, classes, args.grml_live_config, args.action, ["updatebase", "instsoft"]
            )
        else:
            print(f"E: minifai: Unknown fai action: {args.action!r}")
            rc = 1
    except (ClassFileParsingFailed, FaiScriptFailed):
        # assume exception site already printed relevant info
        rc = 3
    except Exception:
        print(f"E: {now_for_log()} minifai main caught fatal exception")
        traceback.print_exc()
        rc = 2

    print(f"I: minifai exiting with exit code {rc}")
    return rc


if __name__ == "__main__":
    sys.exit(main(sys.argv.pop(0), sys.argv))<|MERGE_RESOLUTION|>--- conflicted
+++ resolved
@@ -20,16 +20,10 @@
 from pathlib import Path
 from threading import Event, Thread
 
-<<<<<<< HEAD
 from packages import PackageList, parse_class_packages, ClassFileParsingFailed
-=======
+
 
 APT_DEBUG_ACQUIRE = "Debug::Acquire::http=true"
-
-
-class FaiScriptFailed(Exception):
-    pass
->>>>>>> 9769d09b
 
 
 class FaiScriptFailed(Exception):
